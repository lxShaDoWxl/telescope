{
<<<<<<< HEAD
    "/app.js": "/app.js?id=12781ecb1d54769d6eb9",
=======
    "/app.js": "/app.js?id=5fb4f607120d34b271ed",
>>>>>>> 67bc1819
    "/app-dark.css": "/app-dark.css?id=bc22d805b64b5a2ecaaa",
    "/app.css": "/app.css?id=d2d43f24f2a54d31e084"
}<|MERGE_RESOLUTION|>--- conflicted
+++ resolved
@@ -1,9 +1,5 @@
 {
-<<<<<<< HEAD
-    "/app.js": "/app.js?id=12781ecb1d54769d6eb9",
-=======
     "/app.js": "/app.js?id=5fb4f607120d34b271ed",
->>>>>>> 67bc1819
     "/app-dark.css": "/app-dark.css?id=bc22d805b64b5a2ecaaa",
     "/app.css": "/app.css?id=d2d43f24f2a54d31e084"
 }