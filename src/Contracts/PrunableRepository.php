--- conflicted
+++ resolved
@@ -10,12 +10,8 @@
      * Prune all of the entries older than the given date.
      *
      * @param  \DateTimeInterface  $before
-<<<<<<< HEAD
      * @param  bool  $keepExceptions
-     * @return void
-=======
      * @return int
->>>>>>> 67bc1819
      */
     public function prune(DateTimeInterface $before, $keepExceptions);
 }