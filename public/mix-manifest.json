--- conflicted
+++ resolved
@@ -1,11 +1,5 @@
 {
-<<<<<<< HEAD
-    "/app.js": "/app.js?id=41e31e41d6cb95bddfb0",
+    "/app.js": "/app.js?id=89abe5797c59d0eb93d0",
     "/app.css": "/app.css?id=326b997a579e007d2102",
     "/app-dark.css": "/app-dark.css?id=5ebb5e33b7c425d6317c"
-=======
-    "/app.js": "/app.js?id=177b6c13333553af3748",
-    "/app.css": "/app.css?id=6884687fcff2aceec2ed",
-    "/app-dark.css": "/app-dark.css?id=a256f9cdfd28d9747acd"
->>>>>>> b499e656
 }