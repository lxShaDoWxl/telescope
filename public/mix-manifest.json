--- conflicted
+++ resolved
@@ -1,11 +1,5 @@
 {
-<<<<<<< HEAD
-    "/app.js": "/app.js?id=14260719e52f70885c31",
-    "/app-dark.css": "/app-dark.css?id=ac9dd5733e38122b79f7",
-    "/app.css": "/app.css?id=223a942dd1b161ad8830"
-=======
-    "/app.js": "/app.js?id=613c227dfb4d6e1fc4db1b1a90513610",
+    "/app.js": "/app.js?id=7049e92a398e816f8cd53a915eaea592",
     "/app-dark.css": "/app-dark.css?id=b11fa9a28e9d3aeb8c92986f319b3c44",
     "/app.css": "/app.css?id=b3ccfbe68f24cff776f83faa8dead721"
->>>>>>> 17a420d0
 }