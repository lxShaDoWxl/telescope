--- conflicted
+++ resolved
@@ -56,28 +56,18 @@
      */
     protected function recordException(MessageLogged $event)
     {
-<<<<<<< HEAD
         $exception = $event->context['exception'];
 
         Telescope::recordException(
             IncomingEntry::make([
                 'class' => get_class($exception),
                 'file' => $exception->getFile(),
-                'line' => $exception->getLine(),
+                'line' => $exception->getLine() - 1,
                 'message' => $exception->getMessage(),
                 'trace' => $exception->getTrace(),
                 'line_preview' => $this->formatLinePreview($exception),
             ])->tags($this->extractTagsFromEvent($event))
         );
-=======
-        return [
-            'class' => get_class($exception),
-            'file' => $exception->getFile(),
-            'line' => $exception->getLine() - 1,
-            'trace' => $exception->getTrace(),
-            'line_preview' => $this->formatLinePreview($exception),
-        ];
->>>>>>> 591af44b
     }
 
     /**
