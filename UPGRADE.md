# Upgrade Guide

With every upgrade, make sure to publish Telescope's assets and clear the view cache:

    php artisan telescope:publish
<<<<<<< HEAD
    php artisan view:clear
=======

    php artisan view:clear
    
>>>>>>> 17a420d0

## Upgrading To 4.0 From 3.x

### Minimum PHP Version

PHP 7.3 is now the minimum required version.

### Minimum Laravel Version

Laravel 8.0 is now the minimum required version.<|MERGE_RESOLUTION|>--- conflicted
+++ resolved
@@ -3,13 +3,8 @@
 With every upgrade, make sure to publish Telescope's assets and clear the view cache:
 
     php artisan telescope:publish
-<<<<<<< HEAD
-    php artisan view:clear
-=======
 
     php artisan view:clear
-    
->>>>>>> 17a420d0
 
 ## Upgrading To 4.0 From 3.x
 
